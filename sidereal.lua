--[=[-------------------------------------------------------------------
Copyright (c) 2009 Scott Vokes <vokes.s@gmail.com>

Permission to use, copy, modify, and/or distribute this software for any
purpose with or without fee is hereby granted, provided that the above
copyright notice and this permission notice appear in all copies.

THE SOFTWARE IS PROVIDED "AS IS" AND THE AUTHOR DISCLAIMS ALL WARRANTIES
WITH REGARD TO THIS SOFTWARE INCLUDING ALL IMPLIED WARRANTIES OF
MERCHANTABILITY AND FITNESS. IN NO EVENT SHALL THE AUTHOR BE LIABLE FOR
ANY SPECIAL, DIRECT, INDIRECT, OR CONSEQUENTIAL DAMAGES OR ANY DAMAGES
WHATSOEVER RESULTING FROM LOSS OF USE, DATA OR PROFITS, WHETHER IN AN
ACTION OF CONTRACT, NEGLIGENCE OR OTHER TORTIOUS ACTION, ARISING OUT OF
OR IN CONNECTION WITH THE USE OR PERFORMANCE OF THIS SOFTWARE.
--]=]-------------------------------------------------------------------
---To connect to a Redis server, use:
--    <code>c = sidereal.connect(host, port[, pass_hook])</code>
--
-- <p>If a pass hook function is provided, sidereal will call it to
-- defer control whenever reading/writing on a socket would block.</p>
--
-- <p>Normal Redis commands return (false, error) on error. Mainly,
-- watch for (false, "closed") if the connection breaks. Redis commands
-- run via proxy() use Lua's error() call, since it isn't possible
-- to do normal error checking on "var = proxy.key".</p>
-- <p>All standard Redis commands are prefaced with "R:" below.</p>
-- <p>For further usage examples, see the test suite.</p>
------------------------------------------------------------------------

<<<<<<< HEAD
=======

------------------------------------------------------------------------
-- TODO
-- * handle auto-reconnecting
-- * LuaDoc stubs for generated commands
-- * foundation for consistent hashing?
-- * profile and tune
-- * create a simple proxy w/ __index & __newindex -> k/v, list, set ops
------------------------------------------------------------------------


>>>>>>> 824230d3
-------------------------
-- Module requirements --
-------------------------

local socket = require "socket"
local coroutine, string, table, io = coroutine, string, table, io

local assert, error, ipairs, pairs, print, setmetatable, type =
   assert, error, ipairs, pairs, print, setmetatable, type
local tonumber, tostring = tonumber, tostring

module(...)

-- global null sentinel, to distinguish Redis's null from Lua's nil
NULL = setmetatable( {}, {__tostring = "[NULL]" })

-- sentinel sent as response to a pipelined command
PIPELINED = setmetatable( {}, {__tostring = "[PIPELINED]" })

-- aliases
local fmt, len, sub, gmatch =
   string.format, string.len, string.sub, string.gmatch
local concat, sort = table.concat, table.sort


DEBUG = false
local function trace(...)
   if DEBUG then print(...) end
end


----------------
-- Sidereal --
----------------

local Sidereal = {}           -- prototype


---Sidereal->string.
function Sidereal:tostring()
   return fmt("sidereal: (%s:%d%s)",
              self.host, self.port, self._pass ~= nil and " async" or "")
end


local ConnMT = { __index = Sidereal, __tostring = Sidereal.tostring }


---Create and return a Sidereal connection object.
-- @param pass_hook If defined, use non-blocking IO, and run it to defer control.
-- (use to send a 'pass' message to your coroutine scheduler.)
function connect(host, port, pass_hook)
   host = host or "localhost"
   port = port or 6379
   assert(type(host) == "string", "host must be string")
   assert(type(port) == "number" and port > 0 and port < 65536)

   local conn = { host = host,
                  port = port,
                  _pass = pass_hook,
                  _pipeline = false,
               }
   setmetatable(conn, ConnMT )

   local ok, s = conn:connect()
   if not ok then return false, s end
   conn._socket = s
   return conn
end


---(Re)Connect to the specified Redis server.
function Sidereal:connect()
   local s = socket.connect(self.host, self.port)
   if pass_hook then s:settimeout(0) end    --async operation
   if not s then 
      return false, fmt("Could not connect to %s port %d.",
                        self.host, self.port)
   end

   s:setoption("tcp-nodelay", true) --disable nagle's algorithm
   if self._dbindex then self:select(self._dbindex) end
   return true, s
end


---Call pass hook (if any).
-- @see connect
function Sidereal:pass()
   local pass = self._pass
   if pass then pass() end
end


---Send a raw string, don't wait for response.
function Sidereal:send(cmd)
   local pass = self.pass

   while true do
      local ok, err = self._socket:send(cmd .. "\r\n")
      if ok then
         trace("SEND(only):", cmd)
         return true
      elseif err ~= "timeout" then return false, err
      else
         self:pass()
      end
   end   
end


<<<<<<< HEAD
---Send a raw string and (if not pipelining) return the response.
function Sidereal:send_receive(cmd)
   if self._pipeline then
      trace("PIPELINED:", cmd)
      local p = self._pipeline
      p[#p+1] = cmd
      return true, PIPELINED
   else
      trace("SEND:", cmd)
      local ok, err = self:send(cmd)
      if not ok then return false, err end
      return self:get_response()
   end
end


----------------
-- Pipelining --
----------------

---Begin a series of pipelined commands.
-- @usage Use :send_pipeline() to send them all, and then call :get_response() once
-- per command. (Successful sends will return sidereal.PIPELINED.) Also, note that
-- Redis will continue queueing pipelined commands until the send is complete, so
-- pipelining too long a sequence of commands can make Redis run out of memory.
-- @see Sidereal:send_pipeline()
-- @see Sidereal:get_response()
function Sidereal:pipeline()
   self._pipeline = {}
end


---Send a queue of pipelined commands.
function Sidereal:send_pipeline()
   self:send(concat(self._pipeline, "\r\n"))
   self._pipeline = false
=======
---Send a command and return the response.
function Connection:sendrecv(cmd)
   trace("SEND:", cmd)
   local ok, err = self._socket:send(cmd .. "\r\n")
   if not ok then return false, err end
   return self:receive_line()
>>>>>>> 824230d3
end


---------------
-- Responses --
---------------

<<<<<<< HEAD
---Read and parse one response, passing on timeout if non-blocking.
function Sidereal:get_response()
=======
---Read and handle response, passing if necessary.
function Connection:receive_line()
>>>>>>> 824230d3
   local ok, line = self:receive("*l")
   trace("RECV: ", ok, line)
   if not ok then return false, line end
   
   return self:handle_response(line)
end


---Receive len bytes, passing on timeout if non-blocking.
function Sidereal:receive(len)
   -- TODO rather than using socket:receive, receive bulk and save unread?
   --      wait until after the test suite is done.
   local s, pass = self._socket, self.pass
   while true do
      local data, err, rest = s:receive(len)
      local read = data or rest

      if read and read ~= "" then
         return true, read
      elseif err == "timeout" then
         self:pass()
      else
         return false, err
      end
   end
end


-- Read a bulk response.
function Sidereal:bulk_receive(length)
   local buf, rem = {}, length

   while rem > 0 do
      local ok, read = self:receive(rem)
      if not ok then return false, read end
      buf[#buf+1] = read; rem = rem - read:len()
   end
   local res = concat(buf)
   trace("BULK_RECEIVE: ", res)
   return true, res:sub(1, -3)  --drop the CRLF
end


-- Return an interator for N bulk responses.
function Sidereal:bulk_multi_receive(count)
   local ct = count
   local rs = {}                --results
   trace(" * BULK_MULTI_RECV, ct=", count)

   -- Read and rs all responses, so pipelining works.
   for i=1,ct do
      local ok, read = self:receive("*l")
      if not ok then return false, read end
      trace("   READLINE:", ok, read)
      assert(read:sub(1, 1) == "$", read:sub(1, 1))
      local length = assert(tonumber(read:sub(2)), "Bad length")
      if length == -1 then
         ok, read = true, NULL
      else
         ok, read = self:bulk_receive(length + 2)
      end
      trace(" -- BULK_READ: ", ok, read)
      if not ok then return false, read end
      rs[i] = read
   end

   if true then return true, rs end
   local iter = coroutine.wrap(
      function()
         for i=1,ct do
            trace("-- Bulk_multi_val: ", rs[i])
            coroutine.yield(rs[i])
         end
      end)
   return true, iter
end


<<<<<<< HEAD
-- Handle various response types.
function Sidereal:handle_response(line)
=======
---Handle response lines.
function Connection:handle_response(line)
>>>>>>> 824230d3
   assert(type(line) == "string" and line:len() > 0, "Bad response")
   local r = line:sub(1, 1)

   if r == "+" then             -- +ok
      return true, line:sub(2)
   elseif r == "-" then         -- -error
      return false, line:match("-ERR (.*)")
   elseif r == ":" then         -- :integer (incl. 0 & 1 for false,true)
      local num = tonumber(line:sub(2))
      return true, num
   elseif r == "$" then         -- $4\r\nbulk\r\n
      local len = assert(tonumber(line:sub(2)), "Bad length")
      if len == -1 then
         return true, NULL
      elseif len == 0 then
         assert(self:receive(2), "No CRLF following $0")
         return true, ""
      else
         local ok, data = self:bulk_receive(len + 2)
         return ok, data
      end
   elseif r == "*" then         -- bulk-multi (e.g. *3\r\n(three bulk) )
      local count = assert(tonumber(line:sub(2)), "Bad count")
      return self:bulk_multi_receive(count)
   else
      return false, "Bad response"
   end
end


------------------------
-- Command generation --
------------------------

local typetest = {
   str = function(x) return type(x) == "string" end,
   int = function(x) return type(x) == "number" and math.floor(x) == x end,
   float = function(x) return type(x) == "number" end,
   table = function(x) return type(x) == "table" end,
   strlist = function(x)
                if type(x) ~= "table" then return false end
                for k,v in pairs(x) do
                   if type(k) ~= "number" and type(v) ~= "string" then return false end
                end
                return true
             end
}


local formatter = {
   simple = function(x) return tostring(x) end,
   bulk = function(x)
             local s = tostring(x)
             --while simpler, string.format("%s") uses null-terminated strings
             return table.concat{ fmt("%d\r\n", s:len()), s, "\r\n" }
          end,
   bulklist = function(array)
                 error("KILL THIS")
                 if type(array) ~= "table" then array = { array } end
                 return concat(array, " ")
              end,
   table = function(t)
              local buf = {}    --whole message buffer
              for k,v in pairs(t) do
                 v = tostring(v)
                 local b = { "$", tostring(k:len()), "\r\n", k, "\r\n",
                             "$", tostring(v:len()), "\r\n", v, "|r\n" }
                 buf[#buf+1] = concat(b)
              end
              return buf
           end
}


-- type key -> ( description, formatter function, test function )
local types = { k={ "key", formatter.simple, typetest.str },
                d={ "db_index", formatter.simple, typetest.int },
                v={ "value", formatter.bulk, typetest.str },
                K={ "key_list", formatter.bulklist, typetest.strlist },
                i={ "integer", formatter.simple, typetest.int },
                f={ "float", formatter.simple, typetest.float },
                p={ "pattern", formatter.simple, typetest.str },
                n={ "name", formatter.simple, typetest.str },
                t={ "time_in_seconds", formatter.simple, typetest.int },
                T={ "table", formatter.table, typetest.table },
<<<<<<< HEAD
                s={ "start_index", formatter.simple, typetest.int },
                e={ "end_index", formatter.simple, typetest.int },
=======
                s={ "start", formatter.simple, typetest.int },
                e={ "end", formatter.simple, typetest.int },
>>>>>>> 824230d3
                m={ "member", formatter.bulk, typetest.todo },
             }


local is_vararg = {}
is_vararg[formatter.bulklist] = true

local function gen_arg_funs(funcname, spec)
   if not spec then return function(t) return t end end
   local fs, tts = {}, {}       --formatters, type-testers

   for arg in gmatch(spec, ".") do
      local row = types[arg]
      if not row then error("unmatched ", arg) end
      fs[#fs+1], tts[#tts+1] = row[2], row[3]
   end

   local check = function(args)
         for i=1,#tts do if not tts[i](args[i]) then return false end end
         return true
      end
   
   local format = function(t)
         local args = {}
         for i=1,#fs do
            if is_vararg[fs[i]] then
               for rest=i,#t do args[rest] = tostring(t[rest]) end
               break
            end
            args[i] = fs[i](t[i])
         end
         if #args < #fs then error("Not enough arguments") end
         return args
      end
   return format, check
end


-- Register a command.
local function cmd(rfun, arg_types, opts) 
   opts = opts or {}
   local name = rfun:lower()
   arg_types = arg_types or ""
   local format_args, check = gen_arg_funs(name, arg_types)
   local bulk_send = opts.bulk_send or arg_types == "T"

   Sidereal[name] = 
      function(self, ...) 
         local raw_args, send = {...}
         if opts.arg_hook then raw_args = arg_hook(raw_args) end
         local arglist, err = format_args(raw_args)
         if bulk_send then
            local b = {}
            arglist = arglist[1]
            local arg_ct = 2*(#arglist)
            b[1] = fmt("*%d\r\n$%d\r\n%s\r\n",
                       arg_ct + 1, rfun:len(), rfun)
            for _,arg in ipairs(arglist) do b[#b+1] = arg end
            send = concat(b)
         else
            if not arglist then return false, err end
            
            if self.DEBUG then check(arglist) end
            local b = { rfun, " ", concat(arglist, " ")}
            send = concat(b)
         end

         if opts.pre_hook then send = opts.pre_hook(raw_args, send) end
<<<<<<< HEAD
         local ok, res = self:send_receive(send)
=======
         local ok, res = self:sendrecv(send)
>>>>>>> 824230d3
         if ok then
            local ph = opts.post_hook
            if ph then return ph(raw_args, res, self) end
            return res
         else
            return false, res
         end
      end
end


<<<<<<< HEAD
=======
-----------
-- Hooks --
-----------

>>>>>>> 824230d3
local function num_to_bool(r_a, res)
   if type(res) == "number" then return res == 1 end
   return res
end


local function list_to_set(r_a, res)
   local set = {}
   for _,k in ipairs(res) do set[k] = true end
   return set
end


--------------
-- Commands --
--------------

-- Sidereal handling

---R: Close the connection
function Sidereal:quit() end
cmd("QUIT", nil)

---R: Simple password authentication if enabled
function Sidereal:auth(key) end
cmd("AUTH", "k")

-- Commands operating on all the kind of values
<<<<<<< HEAD

---R: Test if a key exists
function Sidereal:exists(key) end
cmd("EXISTS", "k", { post_hook=num_to_bool })

---R: Delete a key
function Sidereal:del(key_list) end
cmd("DEL", "K")

---R: Return the type of the value stored at key
function Sidereal:type(key) end
cmd("TYPE", "k")

---R: Return an iterator listing all keys matching a given pattern
function Sidereal:keys(pattern) end
cmd("KEYS", "p",
=======
cmd("EXISTS", "k", "Test if a key exists", { post_hook=num_to_bool })
cmd("DEL", "K", "Delete a key")
cmd("TYPE", "k", "Return the type of the value stored at key")
cmd("KEYS", "p", "Return an iterator listing all keys matching a given pattern",
>>>>>>> 824230d3
    { post_hook =
      function(raw_args, res)
         if raw_args[2] then return res end
         local ks = {}
         for k in string.gmatch(res, "([^ ]+)") do ks[#ks+1] = k end
         return ks
      end})
<<<<<<< HEAD

---R: Return a random key from the key space
function Sidereal:randomkey() end
cmd("RANDOMKEY", nil)

---R: Rename the old key in the new one, destroing the newname key if it already exists
function Sidereal:rename(key, key) end
cmd("RENAME", "kk")

---R: Rename the old key in the new one, if the newname key does not already exist
function Sidereal:renamenx(key, key) end
cmd("RENAMENX", "kk")

---R: Return the number of keys in the current db
function Sidereal:dbsize() end
cmd("DBSIZE", nil)

---R: Set relative a time to live in seconds on a key
function Sidereal:expire(key, time_in_seconds) end
cmd("EXPIRE", "kt")

---R: Set absolute time to live in seconds on a key
function Sidereal:expireat(key, time_in_seconds) end
cmd("EXPIREAT", "kt")

---R: Get the time to live in seconds of a key
function Sidereal:ttl(key) end
cmd("TTL", "k")

---R: Select the DB having the specified index
function Sidereal:select(db_index) end
cmd("SELECT", "d",
    { post_hook =
      function(raw_args, res, sdb)
         sdb._dbindex = raw_args[1] --save the DB, for reconnecting
         return res
      end }
 )

---R: Move the key from the currently selected DB to the DB having as index dbindex
function Sidereal:move(key, db_index) end
cmd("MOVE", "kd",
    { post_hook=num_to_bool })

---R: Remove all the keys of the currently selected DB
function Sidereal:flushdb() end
cmd("FLUSHDB", nil)

---R: Remove all the keys from all the databases
function Sidereal:flushall() end
cmd("FLUSHALL", nil)

--Commands operating on string values

---R: Set a key to a string value
function Sidereal:set(key, value) end
cmd("SET", "kv")

---R: Return the string value of the key
function Sidereal:get(key) end
cmd("GET", "k")

---R: Set a key to a string returning the old value of the key
function Sidereal:getset(key, value) end
cmd("GETSET", "kv")

---R: Multi-get, return the strings values of the keys
function Sidereal:mget(key_list) end
cmd("MGET", "K")

---R: Set a key to a string value if the key does not exist
function Sidereal:setnx(key, value) end
cmd("SETNX", "kv", { post_hook=num_to_bool })

---R: Set a multiple keys to multiple values in a single atomic operation
function Sidereal:mset(table) end
cmd("MSET", "T",
    { post_hook=num_to_bool })

---R: Set a multiple keys to multiple values in a single atomic operation if none of the keys already exist
function Sidereal:msetnx(table) end
cmd("MSETNX", "T",
    { post_hook=num_to_bool })

---R: Increment the integer value of key
function Sidereal:incr(key) end
cmd("INCR", "k")

---R: Increment the integer value of key by integer
function Sidereal:incrby(key, integer) end
cmd("INCRBY", "ki")

---R: Decrement the integer value of key
function Sidereal:decr(key) end
cmd("DECR", "k")

---R: Decrement the integer value of key by integer
function Sidereal:decrby(key, integer) end
cmd("DECRBY", "ki")
=======
cmd("RANDOMKEY", nil, "Return a random key from the key space")
cmd("RENAME", "kk", "Rename the old key in the new one, destroing the newname key if it already exists")
cmd("RENAMENX", "kk", "Rename the old key in the new one, if the newname key does not already exist")
cmd("DBSIZE", nil, "Return the number of keys in the current db")
cmd("EXPIRE", "kt", "Set relative a time to live in seconds on a key")
cmd("EXPIREAT", "kt", "Set absolute time to live in seconds on a key")
cmd("TTL", "k", "Get the time to live in seconds of a key")
cmd("SELECT", "d", "Select the DB having the specified index")
cmd("MOVE", "kd", "Move the key from the currently selected DB to the DB having as index dbindex",
    { post_hook=num_to_bool })
cmd("FLUSHDB", nil, "Remove all the keys of the currently selected DB")
cmd("FLUSHALL", nil, "Remove all the keys from all the databases")

--Commands operating on string values
cmd("SET", "kv", "Set a key to a string value")
cmd("GET", "k", "Return the string value of the key")
cmd("GETSET", "kv", "Set a key to a string returning the old value of the key")
cmd("MGET", "K", "Multi-get, return the strings values of the keys")
cmd("SETNX", "kv", "Set a key to a string value if the key does not exist", { post_hook=num_to_bool })
cmd("MSET", "T", "Set a multiple keys to multiple values in a single atomic operation",
    { post_hook=num_to_bool })
cmd("MSETNX", "T", "Set a multiple keys to multiple values in a single atomic operation if none of the keys already exist",
    { post_hook=num_to_bool })
cmd("INCR", "k", "Increment the integer value of key")
cmd("INCRBY", "ki", "Increment the integer value of key by integer")
cmd("DECR", "k", "Decrement the integer value of key")
cmd("DECRBY", "ki", "Decrement the integer value of key by integer")
>>>>>>> 824230d3

-- Commands operating on lists

---R: Append an element to the tail of the List value at key
function Sidereal:rpush(key, value) end
cmd("RPUSH", "kv")

---R: Append an element to the head of the List value at key
function Sidereal:lpush(key, value) end
cmd("LPUSH", "kv")

---R: Return the length of the List value at key
function Sidereal:llen(key) end
cmd("LLEN", "k")

---R: Return a range of elements from the List at key
function Sidereal:lrange(key, start_index, end_index) end
cmd("LRANGE", "kse")

---R: Trim the list at key to the specified range of elements
function Sidereal:ltrim(key, start_index, end_index) end
cmd("LTRIM", "kse")

---R: Return the element at index position from the List at key
function Sidereal:lindex(key, integer) end
cmd("LINDEX", "ki")

---R: Set a new value as the element at index position of the List at key
function Sidereal:lset(key, integer, value) end
cmd("LSET", "kiv")

---R: Remove the first-N, last-N, or all the elements matching value from the List at key
function Sidereal:lrem(key, integer, value) end
cmd("LREM", "kiv")

---R: Return and remove (atomically) the first element of the List at key
function Sidereal:lpop(key) end
cmd("LPOP", "k")

---R: Return and remove (atomically) the last element of the List at key
function Sidereal:rpop(key) end
cmd("RPOP", "k")

---R: Return and remove (atomically) the last element of the source List stored at _srckey_ and push the same element to the destination List stored at _dstkey_
function Sidereal:rpoplpush(key, key) end
cmd("RPOPLPUSH", "kk")

-- Commands operating on sets
<<<<<<< HEAD

---R: Add the specified member to the Set value at key
function Sidereal:sadd(key, member) end
cmd("SADD", "km",
    { post_hook=num_to_bool })

---R: Remove the specified member from the Set value at key
function Sidereal:srem(key, member) end
cmd("SREM", "km",
    { post_hook=num_to_bool })

---R: Remove and return (pop) a random element from the Set value at key
function Sidereal:spop(key) end
cmd("SPOP", "k")

---R: Move the specified member from one Set to another atomically
function Sidereal:smove(key, key, member) end
cmd("SMOVE", "kkm")

---R: Return the number of elements (the cardinality) of the Set at key
function Sidereal:scard(key) end
cmd("SCARD", "k")

---R: Test if the specified value is a member of the Set at key
function Sidereal:sismember(key, member) end
cmd("SISMEMBER", "km",
    { post_hook=num_to_bool })

---R: Return the intersection between the Sets stored at key1, key2, ..., keyN
function Sidereal:sinter(key_list) end
cmd("SINTER", "K",
    { post_hook=list_to_set })

---R: Compute the intersection between the Sets stored at key1, key2, ..., keyN, and store the resulting Set at dstkey
function Sidereal:sinterstore(key, key_list) end
cmd("SINTERSTORE", "kK")

---R: Return the union between the Sets stored at key1, key2, ..., keyN
function Sidereal:sunion(key_list) end
cmd("SUNION", "K",
    { post_hook=list_to_set })

---R: Compute the union between the Sets stored at key1, key2, ..., keyN, and store the resulting Set at dstkey
function Sidereal:sunionstore(key, key_list) end
cmd("SUNIONSTORE", "kK")

---R: Return the difference between the Set stored at key1 and all the Sets key2, ..., keyN
function Sidereal:sdiff(key_list) end
cmd("SDIFF", "K",
    { post_hook=list_to_set })

---R: Compute the difference between the Set key1 and all the Sets key2, ..., keyN, and store the resulting Set at dstkey
function Sidereal:sdiffstore(key, key_list) end
cmd("SDIFFSTORE", "kK")

---R: Return all the members of the Set value at key
function Sidereal:smembers(key) end
cmd("SMEMBERS", "k",
    { post_hook=list_to_set })

---R: Return a random member of the Set value at key
function Sidereal:srandmember(key) end
cmd("SRANDMEMBER", "k")
=======
cmd("SADD", "km", "Add the specified member to the Set value at key",
    { post_hook=num_to_bool })
cmd("SREM", "km", "Remove the specified member from the Set value at key",
    { post_hook=num_to_bool })
cmd("SPOP", "k", "Remove and return (pop) a random element from the Set value at key")
cmd("SMOVE", "kkm", "Move the specified member from one Set to another atomically")
cmd("SCARD", "k", "Return the number of elements (the cardinality) of the Set at key")
cmd("SISMEMBER", "km", "Test if the specified value is a member of the Set at key",
    { post_hook=num_to_bool })
cmd("SINTER", "K", "Return the intersection between the Sets stored at key1, key2, ..., keyN",
    { post_hook=list_to_set })
cmd("SINTERSTORE", "kK", "Compute the intersection between the Sets stored at key1, key2, ..., keyN, and store the resulting Set at dstkey")
cmd("SUNION", "K", "Return the union between the Sets stored at key1, key2, ..., keyN",
    { post_hook=list_to_set })
cmd("SUNIONSTORE", "kK", "Compute the union between the Sets stored at key1, key2, ..., keyN, and store the resulting Set at dstkey")
cmd("SDIFF", "K", "Return the difference between the Set stored at key1 and all the Sets key2, ..., keyN",
    { post_hook=list_to_set })
cmd("SDIFFSTORE", "kK", "Compute the difference between the Set key1 and all the Sets key2, ..., keyN, and store the resulting Set at dstkey")
cmd("SMEMBERS", "k", "Return all the members of the Set value at key",
    { post_hook=list_to_set })
cmd("SRANDMEMBER", "k", "Return a random member of the Set value at key")
>>>>>>> 824230d3


-- Commands operating on sorted sets

---R: Add the specified member to the Sorted Set value at key or update the score if it already exist
function Sidereal:zadd(key, float, member) end
cmd("ZADD", "kfm")

---R: Remove the specified member from the Sorted Set value at key
function Sidereal:zrem(key, member) end
cmd("ZREM", "km")

---R: If the member already exists increment its score by _increment_, otherwise add the member setting _increment_ as score
function Sidereal:zincrby(key, integer, member) end
cmd("ZINCRBY", "kim")

---R: Return a range of elements from the sorted set at key, exactly like ZRANGE, but the sorted set is ordered in traversed in reverse order, from the greatest to the smallest score
function Sidereal:zrevrange(key, start_index, end_index) end
cmd("ZREVRANGE", "kse")

---R: Return all the elements with score >= min and score <= max (a range query) from the sorted set
function Sidereal:zrangebyscore(key, float, float) end
cmd("ZRANGEBYSCORE", "kff",
    { pre_hook=function(raw_args, msg)
                  local offset, count = raw_args[4], raw_args[5]
                  if offset and count then
                     offset, count = tonumber(offset), tonumber(count)
                     msg = msg .. fmt(" LIMIT %d %d", offset, count)
                  end
                  return msg
               end})

---R: Return the cardinality (number of elements) of the sorted set at key
function Sidereal:zcard(key) end
cmd("ZCARD", "k")

---R: Return the score associated with the specified element of the sorted set at key
function Sidereal:zscore(key, value) end
cmd("ZSCORE", "kv")

---R: Remove all the elements with score >= min and score <= max from the sorted set
function Sidereal:zremrangebyscore(key, float, float) end
cmd("ZREMRANGEBYSCORE", "kff")

---R: Return a range of elements from the sorted set at key
function Sidereal:zrange(key, start_index, end_index) end
cmd("ZRANGE", "kse",
    { pre_hook=function(raw_args, msg)
                 if raw_args[4] then
                    return msg .. " withscores"
                 else return msg end
              end })

-- Persistence control commands

---R: Synchronously save the DB on disk
function Sidereal:save() end
cmd("SAVE", nil)

---R: Asynchronously save the DB on disk
function Sidereal:bgsave() end
cmd("BGSAVE", nil)

---R: Return the UNIX time stamp of the last successfully saving of the dataset on disk
function Sidereal:lastsave() end
cmd("LASTSAVE", nil)

---R: Synchronously save the DB on disk, then shutdown the server
function Sidereal:shutdown() end
cmd("SHUTDOWN", nil)

---R: Rewrite the append only file in background when it gets too big
function Sidereal:bgrewriteaof() end
cmd("BGREWRITEAOF", nil)

-- Remote server control commands

---R: Provide information and statistics about the server
function Sidereal:info() end
cmd("INFO", nil,
    { post_hook =
      function(raw_args, res)
         if raw_args[1] then return res end --"raw" flag
         local t = {}
         for k,v in gmatch(res, "(.-):(.-)\r\n") do
            if v:match("^%d+$") then v = tonumber(v) end
            t[k] = v
         end
         return t
      end })

---R: Dump all the received requests in real time
function Sidereal:monitor() end
cmd("MONITOR", nil)

---R: Set/clear replication of another server.
function Sidereal:slaveof(key, integer) end
cmd("SLAVEOF", "ki",
    {arg_hook = function(args)
                   if #args == 0 then return {"no", "one"} end
                   return args
                end})

-- These three are not in the reference, but were in the TCL test suite.

<<<<<<< HEAD
---R: Ping the database
function Sidereal:ping() end
cmd("PING", nil)

---R: Set debug flag (in official test suite)
function Sidereal:debug() end
cmd("DEBUG", nil)
=======
local known_sort_opts = { by=true, start=true, count=true, get=true,
                          asc=true, desc=true, alpha=true, store=true }
>>>>>>> 824230d3

---R: Force reload of data(?) (in official test suite)
function Sidereal:reload() end
cmd("RELOAD", nil)

local known_sort_opts = { by=true, start=true, count=true, get=true,
                          asc=true, desc=true, alpha=true, store=true }


---R: Sort the elements contained in the List, Set, or Sorted Set value at key.
-- @usage e.g. r:sort("key", { start=10, count=25, alpha=true })
-- @param options by, start and count, get, asc or desc or alpha, store
function Sidereal:sort(key, options)
   local t = options or {}
   local by = t.by
   local start, count = t.start, t.count    --"start" could instead be "offset"
   local get = t.get
   local asc, desc, alpha = t.asc, t.desc, t.alpha --ASC is default
   local store = t.store
   for k in pairs(t) do
      if not known_sort_opts[k] then
         return false, "Bad sort option: " .. tostring(k)
      end
   end

   assert(not(asc and desc), "ASC and DESC are mutually exclusive")
   local b = {}

   b[1] = fmt("SORT %s", tostring(key))
   if by then b[#b+1] = fmt("BY %s", by) end
   if start and count then b[#b+1] = fmt("LIMIT %d %d", start, count) end
   if get then b[#b+1] = fmt("GET %s", get) end
   if asc then b[#b+1] = "ASC" elseif desc then b[#b+1] = "DESC" end
   if alpha then b[#b+1] = "ALPHA" end
   if store then b[#b+1] = fmt("STORE %s", store) end
   
   trace("-- SORTING:", concat(b, " "))

<<<<<<< HEAD
   local ok, res = self:send_receive(concat(b, " ")) 
   if ok then return res else return false, res end
end


-----------
-- Proxy --
-----------

---Return a table that can be used as a proxy (via __index and __newindex).
-- Strings, lists, sets, and zsets are supported.
-- @usage p.key = value
-- @usage p.key = { "a", "LIST", "of", "keys" }
-- @usage p.key = { a=true, lua=true, style=true, SET=true }
-- @usage p.key = { a=10, weighted=23, ZSET=47 }
-- @usage result = p.key  --which is converted back to the above
function Sidereal:proxy()
   local function index(_, key)
      local val, err = self:get(key)
      if val then return val
      elseif err and string.match(err, "wrong kind of value") then
         local t, err2 = self:type(key)
         if not t then return false, err2 end
         if t == "none" then
            return NULL
         elseif t == "list" then
            return self:lrange(key, 0, -1)
         elseif t == "set" then
            return self:smembers(key)
         elseif t == "zset" then
            return self:zrange(key, 0, -1)
         end
      end
      return false, err
   end

   local function set_list(key, list)
      for i,v in ipairs(list) do
         local ok, err = self:rpush(key, v)
         if not ok then return false, err end
      end
      return true
   end
   
   local function set_set(key, set)
      for v in pairs(set) do
         local ok, err = self:sadd(key, v)
         if not ok then return false, err end
      end
      return true
   end
   
   local function set_zset(key, zset)
      for v,wt in pairs(zset) do
         local ok, err = self:zadd(key, wt, v)
         if not ok then return false, err end
      end
      return true
   end

   local function set_table(key, val)
      local t_type
      local bool_v, weight_v, int_k = true, true, true
      for k,v in pairs(val) do
         if type(k) ~= "number" then int_k = false end
         if type(v) ~= "boolean" then bool_v = false end
         if type(v) ~= "number" then weight_v = false end
         --print(bool_v, weight_v, int_k, k, v, type(k), type(v))

         if bool_v and not weight_k and not int_k then t_type="set"; break
         elseif not bool_v and weight_v and not int_k then t_type="zset"; break
         elseif not bool_v and not weight_k and int_k then t_type="list"; break
         elseif not bool_v and not weight_k and not int_k then t_type="error"; break
         end
      end
      if t_type == "list" then return set_list(key, val)
      elseif t_type == "set" then return set_set(key, val)
      elseif t_type == "zset" then return set_zset(key, val)
      end
      return false, "Bad table sent to proxy:__newindex"
   end

   local function newindex(_, key, val)
      local val_t, ok, err = type(val)
      if val_t == "table" then
         ok, err = set_table(key, val)
      elseif val_t == "string" or val_t == "number" or val_t == "boolean" then
         ok, err = self:set(key, val)
      elseif val_t == "nil" then
         ok, err = self:del(key)
      else
         ok, err = false, "Bad Lua value type: " .. val_t
      end
      -- Use Lua's error() because you can't wrap (x=y) in asserts, etc.
      if not ok then error(err) end
   end

   local function pts(s)
      return tostring(s) .. "(proxy)"
   end

   local pr = setmetatable({}, { __index=index,__newindex=newindex,
                                 __tostring=pts})
   return pr
=======
   local ok, res = self:sendrecv(concat(b, " ")) 
   if ok then return res else return false, res end
>>>>>>> 824230d3
end<|MERGE_RESOLUTION|>--- conflicted
+++ resolved
@@ -27,20 +27,6 @@
 -- <p>For further usage examples, see the test suite.</p>
 ------------------------------------------------------------------------
 
-<<<<<<< HEAD
-=======
-
-------------------------------------------------------------------------
--- TODO
--- * handle auto-reconnecting
--- * LuaDoc stubs for generated commands
--- * foundation for consistent hashing?
--- * profile and tune
--- * create a simple proxy w/ __index & __newindex -> k/v, list, set ops
-------------------------------------------------------------------------
-
-
->>>>>>> 824230d3
 -------------------------
 -- Module requirements --
 -------------------------
@@ -152,7 +138,6 @@
 end
 
 
-<<<<<<< HEAD
 ---Send a raw string and (if not pipelining) return the response.
 function Sidereal:send_receive(cmd)
    if self._pipeline then
@@ -189,14 +174,6 @@
 function Sidereal:send_pipeline()
    self:send(concat(self._pipeline, "\r\n"))
    self._pipeline = false
-=======
----Send a command and return the response.
-function Connection:sendrecv(cmd)
-   trace("SEND:", cmd)
-   local ok, err = self._socket:send(cmd .. "\r\n")
-   if not ok then return false, err end
-   return self:receive_line()
->>>>>>> 824230d3
 end
 
 
@@ -204,13 +181,8 @@
 -- Responses --
 ---------------
 
-<<<<<<< HEAD
 ---Read and parse one response, passing on timeout if non-blocking.
 function Sidereal:get_response()
-=======
----Read and handle response, passing if necessary.
-function Connection:receive_line()
->>>>>>> 824230d3
    local ok, line = self:receive("*l")
    trace("RECV: ", ok, line)
    if not ok then return false, line end
@@ -289,13 +261,8 @@
 end
 
 
-<<<<<<< HEAD
 -- Handle various response types.
 function Sidereal:handle_response(line)
-=======
----Handle response lines.
-function Connection:handle_response(line)
->>>>>>> 824230d3
    assert(type(line) == "string" and line:len() > 0, "Bad response")
    local r = line:sub(1, 1)
 
@@ -381,13 +348,8 @@
                 n={ "name", formatter.simple, typetest.str },
                 t={ "time_in_seconds", formatter.simple, typetest.int },
                 T={ "table", formatter.table, typetest.table },
-<<<<<<< HEAD
                 s={ "start_index", formatter.simple, typetest.int },
                 e={ "end_index", formatter.simple, typetest.int },
-=======
-                s={ "start", formatter.simple, typetest.int },
-                e={ "end", formatter.simple, typetest.int },
->>>>>>> 824230d3
                 m={ "member", formatter.bulk, typetest.todo },
              }
 
@@ -456,11 +418,7 @@
          end
 
          if opts.pre_hook then send = opts.pre_hook(raw_args, send) end
-<<<<<<< HEAD
          local ok, res = self:send_receive(send)
-=======
-         local ok, res = self:sendrecv(send)
->>>>>>> 824230d3
          if ok then
             local ph = opts.post_hook
             if ph then return ph(raw_args, res, self) end
@@ -472,13 +430,6 @@
 end
 
 
-<<<<<<< HEAD
-=======
------------
--- Hooks --
------------
-
->>>>>>> 824230d3
 local function num_to_bool(r_a, res)
    if type(res) == "number" then return res == 1 end
    return res
@@ -506,8 +457,8 @@
 function Sidereal:auth(key) end
 cmd("AUTH", "k")
 
+
 -- Commands operating on all the kind of values
-<<<<<<< HEAD
 
 ---R: Test if a key exists
 function Sidereal:exists(key) end
@@ -524,12 +475,6 @@
 ---R: Return an iterator listing all keys matching a given pattern
 function Sidereal:keys(pattern) end
 cmd("KEYS", "p",
-=======
-cmd("EXISTS", "k", "Test if a key exists", { post_hook=num_to_bool })
-cmd("DEL", "K", "Delete a key")
-cmd("TYPE", "k", "Return the type of the value stored at key")
-cmd("KEYS", "p", "Return an iterator listing all keys matching a given pattern",
->>>>>>> 824230d3
     { post_hook =
       function(raw_args, res)
          if raw_args[2] then return res end
@@ -537,7 +482,6 @@
          for k in string.gmatch(res, "([^ ]+)") do ks[#ks+1] = k end
          return ks
       end})
-<<<<<<< HEAD
 
 ---R: Return a random key from the key space
 function Sidereal:randomkey() end
@@ -590,6 +534,7 @@
 function Sidereal:flushall() end
 cmd("FLUSHALL", nil)
 
+
 --Commands operating on string values
 
 ---R: Set a key to a string value
@@ -637,35 +582,7 @@
 ---R: Decrement the integer value of key by integer
 function Sidereal:decrby(key, integer) end
 cmd("DECRBY", "ki")
-=======
-cmd("RANDOMKEY", nil, "Return a random key from the key space")
-cmd("RENAME", "kk", "Rename the old key in the new one, destroing the newname key if it already exists")
-cmd("RENAMENX", "kk", "Rename the old key in the new one, if the newname key does not already exist")
-cmd("DBSIZE", nil, "Return the number of keys in the current db")
-cmd("EXPIRE", "kt", "Set relative a time to live in seconds on a key")
-cmd("EXPIREAT", "kt", "Set absolute time to live in seconds on a key")
-cmd("TTL", "k", "Get the time to live in seconds of a key")
-cmd("SELECT", "d", "Select the DB having the specified index")
-cmd("MOVE", "kd", "Move the key from the currently selected DB to the DB having as index dbindex",
-    { post_hook=num_to_bool })
-cmd("FLUSHDB", nil, "Remove all the keys of the currently selected DB")
-cmd("FLUSHALL", nil, "Remove all the keys from all the databases")
-
---Commands operating on string values
-cmd("SET", "kv", "Set a key to a string value")
-cmd("GET", "k", "Return the string value of the key")
-cmd("GETSET", "kv", "Set a key to a string returning the old value of the key")
-cmd("MGET", "K", "Multi-get, return the strings values of the keys")
-cmd("SETNX", "kv", "Set a key to a string value if the key does not exist", { post_hook=num_to_bool })
-cmd("MSET", "T", "Set a multiple keys to multiple values in a single atomic operation",
-    { post_hook=num_to_bool })
-cmd("MSETNX", "T", "Set a multiple keys to multiple values in a single atomic operation if none of the keys already exist",
-    { post_hook=num_to_bool })
-cmd("INCR", "k", "Increment the integer value of key")
-cmd("INCRBY", "ki", "Increment the integer value of key by integer")
-cmd("DECR", "k", "Decrement the integer value of key")
-cmd("DECRBY", "ki", "Decrement the integer value of key by integer")
->>>>>>> 824230d3
+
 
 -- Commands operating on lists
 
@@ -713,8 +630,8 @@
 function Sidereal:rpoplpush(key, key) end
 cmd("RPOPLPUSH", "kk")
 
+
 -- Commands operating on sets
-<<<<<<< HEAD
 
 ---R: Add the specified member to the Set value at key
 function Sidereal:sadd(key, member) end
@@ -778,29 +695,6 @@
 ---R: Return a random member of the Set value at key
 function Sidereal:srandmember(key) end
 cmd("SRANDMEMBER", "k")
-=======
-cmd("SADD", "km", "Add the specified member to the Set value at key",
-    { post_hook=num_to_bool })
-cmd("SREM", "km", "Remove the specified member from the Set value at key",
-    { post_hook=num_to_bool })
-cmd("SPOP", "k", "Remove and return (pop) a random element from the Set value at key")
-cmd("SMOVE", "kkm", "Move the specified member from one Set to another atomically")
-cmd("SCARD", "k", "Return the number of elements (the cardinality) of the Set at key")
-cmd("SISMEMBER", "km", "Test if the specified value is a member of the Set at key",
-    { post_hook=num_to_bool })
-cmd("SINTER", "K", "Return the intersection between the Sets stored at key1, key2, ..., keyN",
-    { post_hook=list_to_set })
-cmd("SINTERSTORE", "kK", "Compute the intersection between the Sets stored at key1, key2, ..., keyN, and store the resulting Set at dstkey")
-cmd("SUNION", "K", "Return the union between the Sets stored at key1, key2, ..., keyN",
-    { post_hook=list_to_set })
-cmd("SUNIONSTORE", "kK", "Compute the union between the Sets stored at key1, key2, ..., keyN, and store the resulting Set at dstkey")
-cmd("SDIFF", "K", "Return the difference between the Set stored at key1 and all the Sets key2, ..., keyN",
-    { post_hook=list_to_set })
-cmd("SDIFFSTORE", "kK", "Compute the difference between the Set key1 and all the Sets key2, ..., keyN, and store the resulting Set at dstkey")
-cmd("SMEMBERS", "k", "Return all the members of the Set value at key",
-    { post_hook=list_to_set })
-cmd("SRANDMEMBER", "k", "Return a random member of the Set value at key")
->>>>>>> 824230d3
 
 
 -- Commands operating on sorted sets
@@ -854,6 +748,7 @@
                  else return msg end
               end })
 
+
 -- Persistence control commands
 
 ---R: Synchronously save the DB on disk
@@ -875,6 +770,7 @@
 ---R: Rewrite the append only file in background when it gets too big
 function Sidereal:bgrewriteaof() end
 cmd("BGREWRITEAOF", nil)
+
 
 -- Remote server control commands
 
@@ -904,9 +800,9 @@
                    return args
                 end})
 
+
 -- These three are not in the reference, but were in the TCL test suite.
 
-<<<<<<< HEAD
 ---R: Ping the database
 function Sidereal:ping() end
 cmd("PING", nil)
@@ -914,18 +810,14 @@
 ---R: Set debug flag (in official test suite)
 function Sidereal:debug() end
 cmd("DEBUG", nil)
-=======
-local known_sort_opts = { by=true, start=true, count=true, get=true,
-                          asc=true, desc=true, alpha=true, store=true }
->>>>>>> 824230d3
 
 ---R: Force reload of data(?) (in official test suite)
 function Sidereal:reload() end
 cmd("RELOAD", nil)
 
+
 local known_sort_opts = { by=true, start=true, count=true, get=true,
                           asc=true, desc=true, alpha=true, store=true }
-
 
 ---R: Sort the elements contained in the List, Set, or Sorted Set value at key.
 -- @usage e.g. r:sort("key", { start=10, count=25, alpha=true })
@@ -956,7 +848,6 @@
    
    trace("-- SORTING:", concat(b, " "))
 
-<<<<<<< HEAD
    local ok, res = self:send_receive(concat(b, " ")) 
    if ok then return res else return false, res end
 end
@@ -1061,8 +952,4 @@
    local pr = setmetatable({}, { __index=index,__newindex=newindex,
                                  __tostring=pts})
    return pr
-=======
-   local ok, res = self:sendrecv(concat(b, " ")) 
-   if ok then return res else return false, res end
->>>>>>> 824230d3
 end